import * as Tabs from '@radix-ui/react-tabs'
import type {
	DataFunctionArgs,
	HeadersFunction,
	SerializeFrom,
	V2_MetaFunction,
} from '@remix-run/node'
import { defer, redirect } from '@remix-run/node'
import {
	Await,
	Link,
	isRouteErrorResponse,
	useLoaderData,
	useRouteError,
	useSearchParams,
	type LinkProps,
} from '@remix-run/react'
import clsx from 'clsx'
<<<<<<< HEAD
import { type PropsWithChildren, useMemo, useRef, useState } from 'react'
import { createPortal } from 'react-dom'
import { useParams } from 'react-router'
=======
import * as React from 'react'
import { useMemo, useRef, useState, type PropsWithChildren } from 'react'
>>>>>>> ac7b5a1c
import { Diff } from '~/components/diff'
import Icon from '~/components/icons'
import {
	InBrowserBrowser,
	type InBrowserBrowserRef,
} from '~/components/in-browser-browser'
import { InBrowserTestRunner } from '~/components/in-browser-test-runner'
import TouchedFiles from '~/components/touched-files'
import { type loader as rootLoader } from '~/root'
import { PlaygroundChooser, SetPlayground } from '~/routes/set-playground'
import type { App } from '~/utils/apps.server'
import {
	getAppByName,
	getAppPageRoute,
	getApps,
	getExerciseApp,
	getNextExerciseApp,
	getPrevExerciseApp,
	isExerciseStepApp,
	isPlaygroundApp,
	isProblemApp,
	isSolutionApp,
	requireExercise,
	requireExerciseApp,
} from '~/utils/apps.server'
import { getDiffCode, getDiffFiles } from '~/utils/diff.server'
import { Mdx } from '~/utils/mdx'
import { getErrorMessage, useHydrated } from '~/utils/misc'
import { isAppRunning, isPortAvailable } from '~/utils/process-manager.server'
import {
	combineServerTimings,
	getServerTimeHeader,
	makeTimings,
} from '~/utils/timing.server'
import { LaunchEditor } from '../../launch-editor'
import { TestOutput } from '../../test'

function pageTitle(data: SerializeFrom<typeof loader>, workshopTitle?: string) {
	if (!data) {
		return 'Error'
	}
	const exerciseNumber = data.exerciseStepApp.exerciseNumber
		.toString()
		.padStart(2, '0')
	const stepNumber = data.exerciseStepApp.stepNumber.toString().padStart(2, '0')
	const emoji = (
		{
			problem: '💪',
			solution: '🏁',
		} as const
	)[data.type]
	const title = data[data.type]?.title ?? 'N/A'
	return workshopTitle
		? `${emoji} | ${stepNumber}. ${title} | ${exerciseNumber}. ${data.exerciseTitle} | ${workshopTitle}`
		: `${exerciseNumber}. ${data.exerciseTitle} | ${stepNumber}. ${title} | ${emoji} ${data.type}`
}

export const meta: V2_MetaFunction<
	typeof loader,
	{ root: typeof rootLoader }
> = ({ data, parentsData }) => {
	return [{ title: pageTitle(data, parentsData?.root.workshopTitle) }]
}

export async function loader({ request, params }: DataFunctionArgs) {
	const timings = makeTimings('exerciseStepTypeLoader')
	const exerciseStepApp = await requireExerciseApp(params, { request, timings })
	const exercise = await requireExercise(exerciseStepApp.exerciseNumber, {
		request,
		timings,
	})
	const reqUrl = new URL(request.url)

	const pathnameParam = reqUrl.searchParams.get('pathname')
	if (pathnameParam === '' || pathnameParam === '/') {
		reqUrl.searchParams.delete('pathname')
		throw redirect(reqUrl.toString())
	}

	const problemApp = await getExerciseApp(
		{ ...params, type: 'problem' },
		{ request, timings },
	).then(a => (isProblemApp(a) ? a : null))
	const solutionApp = await getExerciseApp(
		{ ...params, type: 'solution' },
		{ request, timings },
	).then(a => (isSolutionApp(a) ? a : null))
	const playgroundApp = await getApps().then(apps => apps.find(isPlaygroundApp))

	if (!problemApp && !solutionApp) {
		throw new Response('Not found', { status: 404 })
	}

	const isProblemRunning =
		problemApp?.dev.type === 'script' ? isAppRunning(problemApp) : false
	const isSolutionRunning =
		solutionApp?.dev.type === 'script' ? isAppRunning(solutionApp) : false
	const isPlaygroundRunning =
		playgroundApp?.dev.type === 'script' ? isAppRunning(playgroundApp) : false

	const app1Name = reqUrl.searchParams.get('app1')
	const app2Name = reqUrl.searchParams.get('app2')
	const app1 = app1Name
		? await getAppByName(app1Name)
		: playgroundApp || problemApp
	const app2 = app2Name ? await getAppByName(app2Name) : solutionApp

	if (!app1 || !app2) {
		throw new Response('No app to compare to', { status: 404 })
	}

	const allAppsFull = await getApps({ request, timings })

	function getDisplayName(a: App) {
		let displayName = `${a.title} (${a.type})`
		if (isExerciseStepApp(a)) {
			displayName = `${a.exerciseNumber}.${a.stepNumber} ${a.title} (${
				{ problem: '💪', solution: '🏁' }[a.type]
			} ${a.type})`
		} else if (isPlaygroundApp(a)) {
			const playgroundAppBasis = allAppsFull.find(
				otherApp => a.appName === otherApp.name,
			)
			if (playgroundAppBasis) {
				const basisDisplayName = getDisplayName(playgroundAppBasis)
				displayName = `🛝 Playground: ${basisDisplayName}`
			} else {
				displayName = `🛝 Playground: ${a.appName}`
			}
		}
		return displayName
	}

	const allApps = allAppsFull
		.filter((a, i, ar) => ar.findIndex(b => a.name === b.name) === i)
		.map(a => ({
			displayName: getDisplayName(a),
			name: a.name,
			title: a.title,
			type: a.type,
		}))

	const apps = await getApps({ request, timings })
	const exerciseApps = apps
		.filter(isExerciseStepApp)
		.filter(app => app.exerciseNumber === exerciseStepApp.exerciseNumber)
	const isLastStep =
		exerciseApps[exerciseApps.length - 1]?.id === exerciseStepApp.id
	const isFirstStep = exerciseApps[0]?.id === exerciseStepApp.id

	const nextApp = await getNextExerciseApp(exerciseStepApp, {
		request,
		timings,
	})
	const prevApp = await getPrevExerciseApp(exerciseStepApp, {
		request,
		timings,
	})

	const getDiffProp = async () => {
		const [diffCode, diffFiles] = await Promise.all([
			getDiffCode(app1, app2, {
				request,
				timings,
			}).catch(e => {
				console.error(e)
				return null
			}),
			problemApp && solutionApp
				? getDiffFiles(problemApp, solutionApp).catch(e => {
						console.error(e)
						return 'There was a problem generating the diff'
				  })
				: 'No diff available',
		])
		return {
			app1: app1.name,
			app2: app2.name,
			diffCode,
			diffFiles,
		}
	}

	return defer(
		{
			type: params.type as 'problem' | 'solution',
			exerciseStepApp,
			exerciseTitle: exercise.title,
			allApps,
			prevStepLink: isFirstStep
				? {
						to: `/${exerciseStepApp.exerciseNumber
							.toString()
							.padStart(2, '0')}`,
						children: `⬅️ ${exercise.title}`,
				  }
				: prevApp
				? {
						to: getAppPageRoute(prevApp),
						children: `⬅️ ${prevApp.title} (${prevApp.type})`,
				  }
				: null,
			nextStepLink: isLastStep
				? {
						to: `/${exerciseStepApp.exerciseNumber
							.toString()
							.padStart(2, '0')}/feedback`,
						children: `${exercise.title} Feedback ➡️`,
				  }
				: nextApp
				? {
						to: getAppPageRoute(nextApp),
						children: `${nextApp.title} (${nextApp.type}) ➡️`,
				  }
				: null,
			playground: playgroundApp
				? {
						type: 'playground',
						id: playgroundApp.id,
						fullPath: playgroundApp.fullPath,
						isRunning: isPlaygroundRunning,
						dev: playgroundApp.dev,
						test: playgroundApp.test,
						portIsAvailable:
							playgroundApp.dev.type === 'script'
								? isPlaygroundRunning
									? null
									: await isPortAvailable(playgroundApp.dev.portNumber)
								: null,
						title: playgroundApp.title,
						name: playgroundApp.name,
						appName: playgroundApp.appName,
				  }
				: null,
			problem: problemApp
				? {
						type: 'problem',
						id: problemApp.id,
						fullPath: problemApp.fullPath,
						isRunning: isProblemRunning,
						dev: problemApp.dev,
						test: problemApp.test,
						portIsAvailable:
							problemApp.dev.type === 'script'
								? isProblemRunning
									? null
									: await isPortAvailable(problemApp.dev.portNumber)
								: null,
						title: problemApp.title,
						name: problemApp.name,
				  }
				: null,
			solution: solutionApp
				? {
						type: 'solution',
						id: solutionApp.id,
						fullPath: solutionApp.fullPath,
						isRunning: isSolutionRunning,
						dev: solutionApp.dev,
						test: solutionApp.test,
						portIsAvailable:
							solutionApp.dev.type === 'script'
								? isSolutionRunning
									? null
									: await isPortAvailable(solutionApp.dev.portNumber)
								: null,
						title: solutionApp.title,
						name: solutionApp.name,
				  }
				: null,
			diff: getDiffProp(),
		} as const,
		{
			headers: {
				'Server-Timing': getServerTimeHeader(timings),
			},
		},
	)
}

export const headers: HeadersFunction = ({ loaderHeaders, parentHeaders }) => {
	const headers = {
		'Server-Timing': combineServerTimings(loaderHeaders, parentHeaders),
	}
	return headers
}

const tabs = ['playground', 'problem', 'solution', 'tests', 'diff'] as const
const isValidPreview = (s: string | null): s is (typeof tabs)[number] =>
	Boolean(s && tabs.includes(s as (typeof tabs)[number]))

function withParam(
	searchParams: URLSearchParams,
	key: string,
	value: string | null,
) {
	const newSearchParams = new URLSearchParams(searchParams)
	if (value === null) {
		newSearchParams.delete(key)
	} else {
		newSearchParams.set(key, value)
	}
	return newSearchParams
}

export default function ExercisePartRoute() {
	const data = useLoaderData<typeof loader>()
	const [searchParams] = useSearchParams()

	const preview = searchParams.get('preview')
	const activeTab = isValidPreview(preview) ? preview : tabs[0]
	const activeApp = preview === 'solution' ? 'solution' : 'problem'
	const inBrowserBrowserRef = useRef<InBrowserBrowserRef>(null)
	const previewAppUrl = data[activeApp]?.dev.baseUrl
	const appName = data[data.type]?.name

	const InlineFile = useMemo(() => {
		return function InlineFile({
			file,
			type = 'playground',
			children = <code>{file}</code>,
			...props
		}: Omit<PropsWithChildren<typeof LaunchEditor>, 'appName'> & {
			file: string
			type?: 'playground' | 'solution' | 'problem'
		}) {
			const app = data[type]
			return app ? (
				<div className="inline-block grow">
					<LaunchEditor appFile={file} appName={app.name} {...props}>
						<div className="launch-editor-button-wrapper flex items-center justify-center underline">
							{children}{' '}
							<img
								title="Open in editor"
								alt="Open in editor"
								className="!m-0"
								src="/icons/keyboard-2.svg"
							/>
						</div>
					</LaunchEditor>
				</div>
			) : (
				<>children</>
			)
		}
	}, [data])

<<<<<<< HEAD
	// we want to move the TouchedFiles component to the end of the instructions
	// section, so we make a ref and portal to that. We also render a dummy-version
	// of the button on the server so that the layout doesn't jump when the
	// component is hydrated.
	const RefedTouchedFiles = useMemo(() => {
		return function RefedTouchedFiles({
			children,
		}: {
			children: React.ReactElement
		}) {
			const hydrated = useHydrated()
			return hydrated && touchedFilesDivRef.current
				? createPortal(
						<TouchedFiles appName={appName}>{children}</TouchedFiles>,
						touchedFilesDivRef.current,
				  )
				: null
		}
	}, [appName])

=======
>>>>>>> ac7b5a1c
	const LinkToApp = useMemo(() => {
		return function LinkToApp({
			to: appTo,
			children = <code>{appTo.toString()}</code>,
			...props
		}: LinkProps) {
			const to = `?${withParam(
				searchParams,
				'pathname',
				appTo.toString(),
			).toString()}`
			const href = previewAppUrl
				? previewAppUrl.slice(0, -1) + appTo.toString()
				: null
			return (
				<div className="inline-flex items-center justify-between gap-1">
					<Link
						to={to}
						{...props}
						onClick={event => {
							props.onClick?.(event)
							inBrowserBrowserRef.current?.handleExtrnalNavigation(
								appTo.toString(),
							)
						}}
					>
						{children}
					</Link>
					{href ? (
						<a
							href={href}
							target="_blank"
							rel="noreferrer"
							title="Open in new tab"
							className={clsx('flex aspect-square items-center justify-center')}
						>
							<Icon name="ExternalLink" title="Open in new tab" />
						</a>
					) : null}
				</div>
			)
		}
	}, [searchParams, previewAppUrl])

	return (
		<div className="flex flex-grow flex-col">
			<div className="grid flex-grow grid-cols-2">
				<div className="relative flex h-screen flex-grow flex-col justify-between border-r border-gray-200">
					<h4 className="py-8 pl-[58px] font-mono text-sm font-medium uppercase leading-tight">
						<div className="flex flex-wrap items-center justify-start gap-3">
							{pageTitle(data)}
							{data.problem &&
							data.playground?.appName !== data.problem.name ? (
								<SetPlayground
									appName={data.problem.name}
									title="Playground is not set to the right app. Click to set Playground."
								>
									<span className="flex items-center justify-center gap-1 text-rose-700">
										<Icon
											viewBox="0 0 24 24"
											size="16"
											name="Unlinked"
											className="animate-ping"
										/>{' '}
										<span className="uppercase underline">
											Set to Playground
										</span>
									</span>
								</SetPlayground>
							) : null}
						</div>
					</h4>
					<article className="shadow-on-scrollbox prose sm:prose-lg scrollbar-thin scrollbar-thumb-gray-200 prose-p:text-black prose-headings:text-black h-full w-full max-w-none space-y-6 overflow-y-auto p-14 pt-0 text-black">
						{data.exerciseStepApp.instructionsCode ? (
							<Mdx
								code={data.exerciseStepApp?.instructionsCode}
								components={{
									InlineFile,
									LinkToApp,
								}}
							/>
						) : (
							<p>No instructions yet...</p>
						)}
					</article>
					<div className="flex h-16 justify-between border-t border-gray-200 bg-white">
						<div>
							<div className="h-full">
								<TouchedFiles>
									<div id="files">
										<React.Suspense
											fallback={
												<div className="p-8">
													<Icon
														name="Refresh"
														className="animate-spin"
														title="Loading diff"
													/>
												</div>
											}
										>
											<Await
												resolve={data.diff}
												errorElement={
													<div className="text-rose-300">
														Something went wrong.
													</div>
												}
											>
												{diff => {
													if (typeof diff.diffFiles === 'string') {
														return (
															<p className="text-rose-300">{diff.diffFiles}</p>
														)
													}
													return diff.diffFiles?.length ? (
														<ul>
															{diff.diffFiles?.map(file => (
																<li key={file.path} data-state={file.status}>
																	<span>{file.status}</span>
																	<InlineFile file={file.path} />
																</li>
															))}
														</ul>
													) : (
														<p>No files changed</p>
													)
												}}
											</Await>
										</React.Suspense>
									</div>
								</TouchedFiles>
							</div>
						</div>
						<div className="relative flex overflow-hidden">
							{data.prevStepLink ? (
								<Link
									prefetch="intent"
									className="group flex h-full items-center justify-center border-l border-gray-200 px-7"
									to={data.prevStepLink.to}
									children={
										<>
											<Icon
												name="ChevronLeft"
												className="absolute opacity-100 transition duration-300 ease-in-out group-hover:translate-y-10 group-hover:opacity-0"
											/>
											<Icon
												name="ChevronLeft"
												className="absolute -translate-y-10 opacity-0 transition duration-300 ease-in-out group-hover:translate-y-0 group-hover:opacity-100"
											/>
										</>
									}
								/>
							) : null}
							{data.nextStepLink ? (
								<Link
									prefetch="intent"
									className="group flex h-full items-center justify-center border-l border-gray-200 px-7"
									to={data.nextStepLink.to}
									children={
										<>
											<Icon
												name="ChevronRight"
												className="absolute opacity-100 transition duration-300 ease-in-out group-hover:translate-y-10 group-hover:opacity-0"
											/>
											<Icon
												name="ChevronRight"
												className="absolute -translate-y-10 opacity-0 transition duration-300 ease-in-out group-hover:translate-y-0 group-hover:opacity-100"
											/>
										</>
									}
								/>
							) : null}
						</div>
					</div>
				</div>
				<Tabs.Root
					className="relative flex h-screen flex-col"
					value={activeTab}
					// intentionally no onValueChange here because the Link will trigger the
					// change.
				>
					<Tabs.List className="inline-flex border-b border-gray-200">
						{tabs.map(tab => {
							return (
								<Tabs.Trigger
									key={tab}
									value={tab}
									asChild
									className={clsx(
										'radix-state-active:bg-black radix-state-active:hover:bg-gray-700 radix-state-active:text-white radix-state-active:z-10 radix-state-inactive:hover:bg-gray-100 clip-path-button relative px-6 py-4 font-mono text-sm uppercase',
									)}
								>
									<Link
										id="tab"
										className="outline-none focus:bg-gray-100"
										preventScrollReset
										prefetch="intent"
										to={`?${withParam(
											searchParams,
											'preview',
											tab === 'playground' ? null : tab,
										)}`}
									>
										{tab}
									</Link>
								</Tabs.Trigger>
							)
						})}
					</Tabs.List>
					<div className="relative z-10 flex flex-grow flex-col">
						<Tabs.Content
							value={tabs[0]}
							className="radix-state-inactive:hidden flex flex-grow items-center justify-center"
						>
							<Playground
								appInfo={data.playground}
								problemAppName={data.problem?.name}
								inBrowserBrowserRef={inBrowserBrowserRef}
								allApps={data.allApps}
							/>
						</Tabs.Content>
						<Tabs.Content
							value={tabs[1]}
							className="radix-state-inactive:hidden flex flex-grow items-center justify-center"
						>
							<Preview
								appInfo={data.problem}
								inBrowserBrowserRef={inBrowserBrowserRef}
							/>
						</Tabs.Content>
						<Tabs.Content
							value={tabs[2]}
							className="radix-state-inactive:hidden flex flex-grow items-center justify-center"
						>
							<Preview
								appInfo={data.solution}
								inBrowserBrowserRef={inBrowserBrowserRef}
							/>
						</Tabs.Content>
						<Tabs.Content
							value={tabs[3]}
							className="radix-state-inactive:hidden flex max-h-[calc(100vh-53px)] flex-grow items-start justify-center overflow-hidden"
						>
							<Tests appInfo={data.playground} />
						</Tabs.Content>
						<Tabs.Content
							value={tabs[4]}
							className="radix-state-inactive:hidden flex flex-grow items-start justify-center"
						>
							<Diff />
						</Tabs.Content>
					</div>
				</Tabs.Root>
			</div>
		</div>
	)
}

function Preview({
	appInfo,
	inBrowserBrowserRef,
}: {
	appInfo: SerializeFrom<typeof loader>['problem' | 'solution' | 'playground']
	inBrowserBrowserRef: React.RefObject<InBrowserBrowserRef>
}) {
	if (!appInfo) return <p>No app here. Sorry.</p>
	const { isRunning, dev, name, portIsAvailable, title } = appInfo

	if (dev.type === 'script') {
		return (
			<InBrowserBrowser
				ref={inBrowserBrowserRef}
				isRunning={isRunning}
				name={name}
				portIsAvailable={portIsAvailable}
				port={dev.portNumber}
				baseUrl={dev.baseUrl}
			/>
		)
	} else {
		return (
			<div className="scrollbar-thin scrollbar-thumb-gray-300 relative h-full flex-grow overflow-y-auto">
				<a
					href={dev.baseUrl}
					target="_blank"
					rel="noreferrer"
					className={clsx(
						'absolute bottom-5 right-5 flex items-center justify-center rounded-full bg-gray-100 p-2.5 transition hover:bg-gray-200',
					)}
				>
					<Icon name="ExternalLink" aria-hidden="true" />
					<span className="sr-only">Open in New Window</span>
				</a>
				<iframe
					title={title}
					src={dev.baseUrl}
					className="h-full w-full flex-grow bg-white p-3"
				/>
			</div>
		)
	}
}

function Playground({
	appInfo: playgroundAppInfo,
	inBrowserBrowserRef,
	problemAppName,
	allApps,
}: {
	appInfo: SerializeFrom<typeof loader>['playground']
	inBrowserBrowserRef: React.RefObject<InBrowserBrowserRef>
	problemAppName?: string
	allApps: Array<{ name: string; displayName: string }>
}) {
	const playgroundLinkedUI =
		playgroundAppInfo?.appName === problemAppName ? (
			<Icon
				title="Click to reset Playground."
				viewBox="0 0 24 24"
				size="28"
				name="Linked"
			/>
		) : (
			<Icon
				title="Playground is not set to the right app. Click to set Playground."
				viewBox="0 0 24 24"
				size="28"
				name="Unlinked"
				className="animate-pulse text-rose-700"
			/>
		)
	return (
		<div className="flex h-full w-full flex-col justify-between">
			<div className="flex h-14 items-center justify-start gap-1 border-b border-gray-200 px-3">
				{problemAppName ? (
					<SetPlayground appName={problemAppName}>
						{playgroundLinkedUI}
					</SetPlayground>
				) : (
					<div className="flex">playgroundLinkedUI</div>
				)}
				<PlaygroundChooser
					allApps={allApps}
					playgroundAppName={playgroundAppInfo?.appName}
				/>
			</div>
			<div className="flex flex-1 flex-grow items-center justify-center">
				<Preview
					appInfo={playgroundAppInfo}
					inBrowserBrowserRef={inBrowserBrowserRef}
				/>
			</div>
		</div>
	)
}

function Tests({
	appInfo,
}: {
	appInfo: SerializeFrom<typeof loader>['playground']
}) {
	const [inBrowserTestKey, setInBrowserTestKey] = useState(0)
	if (!appInfo || appInfo.test.type === 'none') {
		return <p>No tests here. Sorry.</p>
	}
	if (appInfo.test.type === 'script') {
		return <TestOutput id={appInfo.id} />
	}
	if (appInfo.test.type === 'browser') {
		const { baseUrl } = appInfo.test
		return (
			<div
				className="scrollbar-thin scrollbar-thumb-gray-300 flex h-full w-full flex-grow flex-col overflow-y-auto"
				key={inBrowserTestKey}
			>
				{appInfo.test.testFiles.map(testFile => {
					return (
						<div key={testFile}>
							<InBrowserTestRunner baseUrl={baseUrl} testFile={testFile} />
						</div>
					)
				})}
				<div className="px-3 py-[21px]">
					{appInfo.type === 'solution' ? (
						<div>NOTE: these tests are running on the solution</div>
					) : null}
					<button
						onClick={() => setInBrowserTestKey(c => c + 1)}
						className="flex items-center gap-2 font-mono text-sm uppercase leading-none"
					>
						<Icon name="Refresh" aria-hidden /> Rerun All Tests
					</button>
				</div>
			</div>
		)
	}
	return null
}

export function ErrorBoundary() {
	const error = useRouteError()

	if (typeof document !== 'undefined') {
		console.error(error)
	}

	return isRouteErrorResponse(error) ? (
		error.status === 404 ? (
			<p>Sorry, we couldn't find an app here.</p>
		) : (
			<p>
				{error.status} {error.data}
			</p>
		)
	) : (
		<p>{getErrorMessage(error)}</p>
	)
}<|MERGE_RESOLUTION|>--- conflicted
+++ resolved
@@ -16,14 +16,8 @@
 	type LinkProps,
 } from '@remix-run/react'
 import clsx from 'clsx'
-<<<<<<< HEAD
-import { type PropsWithChildren, useMemo, useRef, useState } from 'react'
-import { createPortal } from 'react-dom'
-import { useParams } from 'react-router'
-=======
 import * as React from 'react'
 import { useMemo, useRef, useState, type PropsWithChildren } from 'react'
->>>>>>> ac7b5a1c
 import { Diff } from '~/components/diff'
 import Icon from '~/components/icons'
 import {
@@ -371,29 +365,6 @@
 		}
 	}, [data])
 
-<<<<<<< HEAD
-	// we want to move the TouchedFiles component to the end of the instructions
-	// section, so we make a ref and portal to that. We also render a dummy-version
-	// of the button on the server so that the layout doesn't jump when the
-	// component is hydrated.
-	const RefedTouchedFiles = useMemo(() => {
-		return function RefedTouchedFiles({
-			children,
-		}: {
-			children: React.ReactElement
-		}) {
-			const hydrated = useHydrated()
-			return hydrated && touchedFilesDivRef.current
-				? createPortal(
-						<TouchedFiles appName={appName}>{children}</TouchedFiles>,
-						touchedFilesDivRef.current,
-				  )
-				: null
-		}
-	}, [appName])
-
-=======
->>>>>>> ac7b5a1c
 	const LinkToApp = useMemo(() => {
 		return function LinkToApp({
 			to: appTo,
