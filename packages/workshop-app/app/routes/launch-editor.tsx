--- conflicted
+++ resolved
@@ -5,12 +5,9 @@
 import { getAppByName } from '~/utils/apps.server'
 import { z } from 'zod'
 import { launchEditor } from '~/utils/launch-editor.server'
-<<<<<<< HEAD
+import clsx from 'clsx'
 import { sendLaunchEditorUpdate } from '~/components/touched-files'
 import { showToast } from '~/components/toast'
-=======
-import clsx from 'clsx'
->>>>>>> ac7b5a1c
 
 const launchSchema = z.intersection(
 	z.object({
@@ -106,12 +103,9 @@
 			<input type="hidden" name="type" value={type} />
 			<input type="hidden" name="file" value={file} />
 			<input type="hidden" name="appName" value={appName} />
-<<<<<<< HEAD
 			{fileList?.map(file => (
 				<input type="hidden" name="appFile" key={file} value={file} />
 			))}
-			<button type="submit">{children}</button>
-=======
 			<button
 				type="submit"
 				className={clsx(
@@ -121,10 +115,6 @@
 			>
 				{children}
 			</button>
-			{fetcher.data?.status === 'error' ? (
-				<div className="error">{fetcher.data.error}</div>
-			) : null}
->>>>>>> ac7b5a1c
 		</fetcher.Form>
 	)
 }