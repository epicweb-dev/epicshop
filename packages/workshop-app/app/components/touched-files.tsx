--- conflicted
+++ resolved
@@ -4,7 +4,6 @@
 import { useEventListener } from '~/utils/misc'
 import Icon from './icons'
 
-<<<<<<< HEAD
 const TOUCHEDFILES_EVENT_NAME: keyof CustomEventMap =
 	'kcdshop-launch-editor-update'
 
@@ -15,16 +14,6 @@
 	const event = new CustomEvent(TOUCHEDFILES_EVENT_NAME, { detail })
 	element?.dispatchEvent(event)
 }
-
-export const touchedFilesButton = (
-	<button
-		className="flex h-full items-center gap-1 border-r border-gray-200 px-6 py-3 font-mono text-sm uppercase"
-		aria-label="Relevant Files"
-	>
-		<Icon name="Files" />
-		Files
-	</button>
-)
 
 function TouchedFiles({
 	appName,
@@ -92,12 +81,6 @@
 					setTimeout(getAllFiles, 0)
 				}}
 			>
-				<Popover.Trigger asChild>{touchedFilesButton}</Popover.Trigger>
-=======
-function TouchedFiles({ children }: { children: React.ReactElement }) {
-	return (
-		<>
-			<Popover.Root>
 				<Popover.Trigger asChild>
 					<button
 						className="flex h-full items-center gap-1 border-r border-gray-200 px-6 py-3 font-mono text-sm uppercase"
@@ -107,7 +90,6 @@
 						Files
 					</button>
 				</Popover.Trigger>
->>>>>>> ac7b5a1c
 				<Popover.Portal>
 					<Popover.Content
 						ref={contentRef}
